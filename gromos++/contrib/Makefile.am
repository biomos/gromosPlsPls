--- conflicted
+++ resolved
@@ -52,12 +52,9 @@
     eds_mult_all\
     stat_ana\
     sphericity\
-<<<<<<< HEAD
-	expand_ua
-=======
+	expand_ua\
     fit_ener\
     fit_ener_traj
->>>>>>> 47c966ea
 
 aggregates_SOURCES = aggregates.cc
 rottemp_SOURCES = rottemp.cc
@@ -106,12 +103,9 @@
 eds_mult_all_SOURCES = eds_mult_all.cc
 stat_ana_SOURCES = stat_ana.cc
 sphericity_SOURCES = sphericity.cc
-<<<<<<< HEAD
 expand_ua_SOURCES = expand_ua.cc
-=======
 fit_ener_SOURCES = fit_ener.cc
 fit_ener_traj_SOURCES = fit_ener_traj.cc
->>>>>>> 47c966ea
 
 LDADD = $(top_builddir)/src/libgromos.la
 
