--- conflicted
+++ resolved
@@ -40,12 +40,9 @@
  * - Daniel Trzesniak @anchor dt (dt)
  * - Dongqi Wang @anchor dw (dw)
  * - Maria Pechlaner @anchor mp (mp)
-<<<<<<< HEAD
  * - Maria Reif @anchor mr (mr)
  * - Drazen Petrov @anchor dp (dp)
-=======
  * - Anita de Ruiter @anchor adr (adr)
->>>>>>> e7ec51ae
  * </p>
  *
  * <h2>Available Programs:</h2>
