// fit_RotationalFit.cc
//includes explicit calls to gsl now

#include <cassert>
#include "RotationalFit.h"
#include "Reference.h"
#include "PositionUtils.h"
#include "../gcore/System.h"
#include "../gcore/Molecule.h"
#include "../gmath/Matrix.h"
#include "../gmath/Vec.h"
#include <gsl/gsl_matrix.h>
#include <gsl/gsl_linalg.h>
#include <gsl/gsl_math.h>
#include <gsl/gsl_eigen.h>
#include <iostream>
//#include "../utils/AtomSpecifier.h"

using fit::RotationalFit;
using fit::RotationalFit_i;
using fit::Reference;
using gcore::System;
using gcore::Molecule;
using gmath::Matrix;
using gmath::Vec;
using utils::AtomSpecifier;

// constructs the rotation Matrix
static void rotationMatrix(gmath::Matrix *mat, const gcore::System &mol, const fit::Reference &w);
static void rotationMatrix(gmath::Matrix *mat, AtomSpecifier& refatoms, AtomSpecifier& fitatoms);

RotationalFit::RotationalFit(Reference *w){
  d_ref=w;
  PositionUtils::shiftToCog(&w->sys(),*w);
}

RotationalFit::RotationalFit(AtomSpecifier& refatoms){
  //System & ref = *(refatoms.sys());
  PositionUtils::shiftToCog(refatoms.sys(),refatoms);
}

RotationalFit::~RotationalFit(){}

void RotationalFit::fit(gcore::System *sys)const{
  //check that ref has enough atoms
  int count=0;
  for(int m =0; m<sys->numMolecules(); ++m)
    for(int a=0; a < sys->mol(m).numAtoms(); ++a)
      if(d_ref->weight(m,a)!=0.0)
	count++;
  if(count<=3)
    throw RotationalFit::Exception("At least 4 atoms required for rotational fit\n");
  
	  
  PositionUtils::shiftToCog(sys,*d_ref);
  Matrix rot(3,3);
  rotationMatrix(&rot,*sys,*d_ref);
<<<<<<< HEAD
=======

  sys->box().K()=rot*sys->box().K();
  sys->box().L()=rot*sys->box().L();
  sys->box().M()=rot*sys->box().M();
  if(sys->box().ntb() != gcore::Box::vacuum ) {
    sys->box().setNtb(gcore::Box::triclinic); 
  }
>>>>>>> b522477c
  PositionUtils::rotate(sys,rot);
}

void RotationalFit::fit( AtomSpecifier& refatoms, AtomSpecifier& fitatoms)const{
  System &sys = *(fitatoms.sys());

  if (refatoms.size() != fitatoms.size())
     throw RotationalFit::Exception("Number of reference and fit atoms for the Rotational Fit have to be the same!");
  //check that ref has enough atoms
  if(refatoms.size()<=3)
    throw RotationalFit::Exception("At least 4 atoms required for rotational fit\n");
  
	  
  PositionUtils::shiftToCog(&sys, fitatoms);
  Matrix rot(3,3);
  rotationMatrix(&rot, refatoms, fitatoms);
  PositionUtils::rotate(fitatoms.sys(),rot);
}


static void rotationMatrix(Matrix *mat, const System &sys, const Reference &r){

  const System &ref = r.sys();
  
  
  Matrix U(3,3,0);
  for(int i=0;i<3;++i)
    for(int j=0;j<3;++j)
      for(int m=0;m<ref.numMolecules();++m)
  	for(int n=0;n<ref.mol(m).numAtoms();++n)
  	  if(r.weight(m,n))
	    U(i,j)+=r.weight(m,n)*sys.mol(m).pos(n)[i]*ref.mol(m).pos(n)[j];

  double det=U.fastdet3X3Matrix();

  int signU = ( det>0 ? 1 : -1);
  
  
  gsl_matrix * omega = gsl_matrix_alloc (6, 6);
  gsl_matrix_set_zero (omega);
  
  for(int i=0;i<3;++i){
    for(int j=0;j<3;++j){
      gsl_matrix_set (omega, i, j+3,U(i,j));
      gsl_matrix_set (omega, i+3, j,U(j,i));
    }
  }
  
  
  double *eigenvals = new double [6];
  
  gsl_vector *eval = gsl_vector_alloc (6);
  gsl_matrix *evec = gsl_matrix_alloc (6,6);
  
  gsl_eigen_symmv_workspace * w = gsl_eigen_symmv_alloc (6);

  gsl_eigen_symmv (omega, eval, evec, w);
  
  gsl_eigen_symmv_free(w);

  gsl_eigen_symmv_sort (eval, evec, GSL_EIGEN_SORT_VAL_DESC);
  
  Matrix Omega(6,6,0);
  for (int i=0; i < 6; ++i){
    eigenvals[i] = gsl_vector_get(eval, i);
    for (int j=0; j < 6; ++j){
      Omega(i,j)=gsl_matrix_get(evec, i, j);
    }
  }
  
  gsl_matrix_free (omega);
  gsl_matrix_free (evec);
  gsl_vector_free (eval);

  if(det<0 && fabs(eigenvals[1] - eigenvals[2]) < 1.0e-8){

    std::cerr << "determinant = " << det << "\n"
	      << "eigenval[0] = " << eigenvals[0] << "\n"
	      << "eigenval[1] = " << eigenvals[1] << "\n"
	      << "eigenval[2] = " << eigenvals[2] << "\n" << std::endl;
    
    throw RotationalFit::Exception("Rotation matrix degenerate!");
  }
  
  // Extract vectors from Omega.  
  Omega *= sqrt(2.0);
  Vec k1(Omega(0,0), Omega(1,0), Omega(2,0));
  Vec k2(Omega(0,1), Omega(1,1), Omega(2,1));
  Vec k3(Omega(0,2), Omega(1,2), Omega(2,2));
  Vec h1(Omega(3,0), Omega(4,0), Omega(5,0));
  Vec h2(Omega(3,1), Omega(4,1), Omega(5,1));
  Vec h3(Omega(3,2), Omega(4,2), Omega(5,2));

  double spat = h1.dot(h2.cross(h3));
  
  // turn 3rd vectors
  if(spat<0){
    h3=-h3;
    k3=-k3;
  }

  *mat = Matrix(h1,k1) + Matrix(h2,k2) + signU*Matrix(h3,k3);

  delete[] eigenvals;
 
}

static void rotationMatrix(Matrix *mat, AtomSpecifier& refatoms, AtomSpecifier& fitatoms){

  if (refatoms.size() != fitatoms.size())
     throw RotationalFit::Exception("Number of reference and fit atoms for the Rotational Fit have to be the same!");
  
  
  Matrix U(3,3,0);
  for(int i=0;i<3;++i)
    for(int j=0;j<3;++j)
      for(int m=0;m<refatoms.size();++m)
         U(i,j)+=fitatoms.pos(m)[i]*refatoms.pos(m)[j];

  double det=U.fastdet3X3Matrix();

  int signU = ( det>0 ? 1 : -1);
  
  
  gsl_matrix * omega = gsl_matrix_alloc (6, 6);
  gsl_matrix_set_zero (omega);
  
  for(int i=0;i<3;++i){
    for(int j=0;j<3;++j){
      gsl_matrix_set (omega, i, j+3,U(i,j));
      gsl_matrix_set (omega, i+3, j,U(j,i));
    }
  }
  
  
  double *eigenvals = new double [6];
  
  gsl_vector *eval = gsl_vector_alloc (6);
  gsl_matrix *evec = gsl_matrix_alloc (6,6);
  
  gsl_eigen_symmv_workspace * w = gsl_eigen_symmv_alloc (6);

  gsl_eigen_symmv (omega, eval, evec, w);
  
  gsl_eigen_symmv_free(w);

  gsl_eigen_symmv_sort (eval, evec, GSL_EIGEN_SORT_VAL_DESC);
  
  Matrix Omega(6,6,0);
  for (int i=0; i < 6; ++i){
    eigenvals[i] = gsl_vector_get(eval, i);
    for (int j=0; j < 6; ++j){
      Omega(i,j)=gsl_matrix_get(evec, i, j);
    }
  }
  
  gsl_matrix_free (omega);
  gsl_matrix_free (evec);
  gsl_vector_free (eval);

  if(det<0 && fabs(eigenvals[1] - eigenvals[2]) < 1.0e-8){

    std::cerr << "determinant = " << det << "\n"
	      << "eigenval[0] = " << eigenvals[0] << "\n"
	      << "eigenval[1] = " << eigenvals[1] << "\n"
	      << "eigenval[2] = " << eigenvals[2] << "\n" << std::endl;
    
    throw RotationalFit::Exception("Rotation matrix degenerate!");
  }
  
  // Extract vectors from Omega.  
  Omega *= sqrt(2.0);
  Vec k1(Omega(0,0), Omega(1,0), Omega(2,0));
  Vec k2(Omega(0,1), Omega(1,1), Omega(2,1));
  Vec k3(Omega(0,2), Omega(1,2), Omega(2,2));
  Vec h1(Omega(3,0), Omega(4,0), Omega(5,0));
  Vec h2(Omega(3,1), Omega(4,1), Omega(5,1));
  Vec h3(Omega(3,2), Omega(4,2), Omega(5,2));

  double spat = h1.dot(h2.cross(h3));
  
  // turn 3rd vectors
  if(spat<0){
    h3=-h3;
    k3=-k3;
  }

  *mat = Matrix(h1,k1) + Matrix(h2,k2) + signU*Matrix(h3,k3);

  delete[] eigenvals;
 
}<|MERGE_RESOLUTION|>--- conflicted
+++ resolved
@@ -55,8 +55,6 @@
   PositionUtils::shiftToCog(sys,*d_ref);
   Matrix rot(3,3);
   rotationMatrix(&rot,*sys,*d_ref);
-<<<<<<< HEAD
-=======
 
   sys->box().K()=rot*sys->box().K();
   sys->box().L()=rot*sys->box().L();
@@ -64,7 +62,6 @@
   if(sys->box().ntb() != gcore::Box::vacuum ) {
     sys->box().setNtb(gcore::Box::triclinic); 
   }
->>>>>>> b522477c
   PositionUtils::rotate(sys,rot);
 }
 
